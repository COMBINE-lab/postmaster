--- conflicted
+++ resolved
@@ -49,25 +49,19 @@
 }
 
 struct PostStats {
-    pub total_reads : usize,
-    pub impossible_reads : usize,
+    pub total_reads: usize,
+    pub impossible_reads: usize,
 }
 
 /// Using the quantification values present in `quants`, this function will compute a
 /// posterior assignment probability for each of the alignments in `alns`, it will populate
 /// the "ZW" field of the corresponding SAM/BAM record with this posterior probability estimate
 /// and it will write the resulting (annotated) alignment records using `writer`.
-<<<<<<< HEAD
-fn process_alignment_group(alns: &mut Vec<Record>, quants: &Vec<QuantRecord>, writer: &mut Writer) -> 
-    bool {
-
-=======
 fn process_alignment_group(
-    alns: &mut Vec<Record>,
+    alns: &mut [Record],
     quants: &[QuantRecord],
     writer: &mut Writer,
-) -> Result<()> {
->>>>>>> 8d2bb11f
+) -> Result<bool> {
     // tot_tpm will hold the denominator that we will
     // divide by to properly normalize the posterior probabilities
     let mut tot_tpm = 0.0;
@@ -84,7 +78,7 @@
     }
 
     if !(tot_tpm > 0.0) {
-        return false;
+        return Ok(false);
     }
     let norm: f64 = 1.0 / tot_tpm;
     // now iterate over the records again, this time
@@ -101,17 +95,14 @@
         }
         writer.write(a)?;
     }
-<<<<<<< HEAD
-    true
-=======
-
-    Ok(())
->>>>>>> 8d2bb11f
+    Ok(true)
 }
 
 fn assign_posterior_probabilities(args: &Args) -> Result<PostStats> {
-
-    let mut ps = PostStats{ total_reads: 0usize, impossible_reads: 0usize };
+    let mut ps = PostStats {
+        total_reads: 0usize,
+        impossible_reads: 0usize,
+    };
     // we will require to have at least 2 reading threads
     // and at least 1 writing thread.
     let read_threads: usize = cmp::max(2usize, &args.num_threads / 2);
@@ -231,13 +222,12 @@
                         // process the alignments for the previous
                         // read.
                         if !first {
-<<<<<<< HEAD
-                            let valid = process_alignment_group(&mut rvec, &quant_vec, &mut writer);
-                            if !valid { ps.impossible_reads += 1; }
+                            let valid =
+                                process_alignment_group(&mut rvec, &quant_vec, &mut writer)?;
+                            if !valid {
+                                ps.impossible_reads += 1;
+                            }
                             ps.total_reads += 1;
-=======
-                            process_alignment_group(&mut rvec, &quant_vec, &mut writer)?;
->>>>>>> 8d2bb11f
                             for rec in rvec.drain(..) {
                                 rcache.push(rec);
                             }
@@ -259,15 +249,12 @@
         }
         // since we don't hit the conditional at the top of the above loop, we need
         // one more call to deal with the alignments for the last read.
-<<<<<<< HEAD
-        if rvec.len() > 0 {
-            let valid = process_alignment_group(&mut rvec, &quant_vec, &mut writer);
-            if !valid { ps.impossible_reads += 1; }
+        if !rvec.is_empty() {
+            let valid = process_alignment_group(&mut rvec, &quant_vec, &mut writer)?;
+            if !valid {
+                ps.impossible_reads += 1;
+            }
             ps.total_reads += 1;
-=======
-        if !rvec.is_empty() {
-            process_alignment_group(&mut rvec, &quant_vec, &mut writer)?;
->>>>>>> 8d2bb11f
         }
     }
     Ok(ps)
@@ -275,16 +262,17 @@
 
 fn main() -> Result<()> {
     let args = Args::parse();
-<<<<<<< HEAD
     if let Ok(ps) = assign_posterior_probabilities(&args) {
         if ps.total_reads > 0 {
-            eprintln!("Processed {} total reads; {} of them had no assignable transcript", 
-                      ps.total_reads, ps.impossible_reads);
+            eprintln!(
+                "Processed {} total reads; {} of them had no assignable transcript",
+                ps.total_reads, ps.impossible_reads
+            );
         } else {
             eprintln!("Processed 0 total reads!");
         }
-    }
-=======
-    assign_posterior_probabilities(&args)
->>>>>>> 8d2bb11f
+        Ok(())
+    } else {
+        Err(anyhow!("Postmaster did not run successfully."))
+    }
 }